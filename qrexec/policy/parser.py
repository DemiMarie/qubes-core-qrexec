--- conflicted
+++ resolved
@@ -47,13 +47,8 @@
     Sequence,
 )
 
-<<<<<<< HEAD
 from .. import POLICYPATH, RPCNAME_ALLOWED_CHARSET, POLICYSUFFIX, RUNTIME_POLICY_PATH
-from ..utils import FullSystemInfo
-=======
-from .. import POLICYPATH, RPCNAME_ALLOWED_CHARSET, POLICYSUFFIX
 from ..utils import FullSystemInfo, SystemInfo, uuid_to_name
->>>>>>> 578de590
 from .. import exc
 from ..exc import (
     AccessDenied,
